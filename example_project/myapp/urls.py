--- conflicted
+++ resolved
@@ -11,10 +11,6 @@
     url(r'^$', TemplateView.as_view(template_name='home.html'), name='home'),
     url(r'^accounts/login/$', auth_views.login, {'template_name': 'login.html'}, name='login'),
     url(r'^accounts/logout/$', auth_views.logout, {'next_page': '/'}, name='logout'),
-<<<<<<< HEAD
-
-=======
->>>>>>> c8fd9a72
     url(r'^', include('oidc_provider.urls', namespace='oidc_provider')),
     url(r'^admin/', admin.site.urls),
 ]